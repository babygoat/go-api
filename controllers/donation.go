--- conflicted
+++ resolved
@@ -24,7 +24,6 @@
 
 	"twreporter.org/go-api/globals"
 	"twreporter.org/go-api/models"
-	"twreporter.org/go-api/storage"
 )
 
 type (
@@ -308,37 +307,7 @@
 	resp.ID = draftRecord.ID
 
 	// send success mail asynchronously
-<<<<<<< HEAD
-	go func(storage storage.MembershipStorage, pdID, userID uint, orderNumber string) {
-		user := models.User{}
-		storage.GetByConditions(map[string]interface{}{
-			"id": userID,
-		}, &user)
-		pd := models.PeriodicDonation{}
-		if err = storage.GetByConditions(map[string]interface{}{
-			"id": pdID,
-		}, &pd); err == nil {
-			if err := postMailServiceEndpoint(donationSuccessReqBody{
-				Address:          pd.CardholderAddress.ValueOrZero(),
-				Amount:           pd.Amount,
-				CardInfoLastFour: pd.CardInfoLastFour.ValueOrZero(),
-				CardInfoType:     cardInfoTypes[pd.CardInfoType.ValueOrZero()],
-				Currency:         pd.Currency,
-				DonationMethod:   "信用卡支付",
-				DonationType:     "定期定額",
-				Email:            pd.CardholderEmail,
-				Name:             pd.CardholderName.ValueOrZero(),
-				NationalID:       pd.CardholderNationalID.ValueOrZero(),
-				OrderNumber:      orderNumber,
-				PhoneNumber:      pd.CardholderPhoneNumber.ValueOrZero(),
-			}, fmt.Sprintf("http://localhost:%s/v1/%s", globals.LocalhostPort, globals.SendSuccessDonationRoutePath)); err != nil {
-				log.Warnf("fail to send success donation mail, %s", err.Error())
-			}
-		}
-	}(mc.Storage, draftPeriodicDonation.ID, uint(userID), draftRecord.OrderNumber)
-=======
 	go mc.sendDonationThankYouMail(resp, "定期定額")
->>>>>>> 3e995379
 
 	return http.StatusCreated, gin.H{"status": "success", "data": resp}, nil
 }
@@ -410,37 +379,7 @@
 	resp.ID = draftRecord.ID
 
 	// send success mail asynchronously
-<<<<<<< HEAD
-	go func(storage storage.MembershipStorage, dID, userID uint) {
-		user := models.User{}
-		storage.GetByConditions(map[string]interface{}{
-			"id": userID,
-		}, &user)
-		d := models.PayByPrimeDonation{}
-		if err = storage.GetByConditions(map[string]interface{}{
-			"id": dID,
-		}, &d); err == nil {
-			if err := postMailServiceEndpoint(donationSuccessReqBody{
-				Address:          d.CardholderAddress.ValueOrZero(),
-				Amount:           d.Amount,
-				CardInfoLastFour: d.CardInfoLastFour.ValueOrZero(),
-				CardInfoType:     cardInfoTypes[d.CardInfoType.ValueOrZero()],
-				Currency:         d.Currency,
-				DonationMethod:   "信用卡支付",
-				DonationType:     "單筆捐款",
-				Email:            d.CardholderEmail,
-				Name:             d.CardholderName.ValueOrZero(),
-				NationalID:       d.CardholderNationalID.ValueOrZero(),
-				OrderNumber:      d.OrderNumber,
-				PhoneNumber:      d.CardholderPhoneNumber.ValueOrZero(),
-			}, fmt.Sprintf("http://localhost:%s/v1/%s", globals.LocalhostPort, globals.SendSuccessDonationRoutePath)); err != nil {
-				log.Warnf("fail to send success donation mail, %s", err.Error())
-			}
-		}
-	}(mc.Storage, draftRecord.ID, uint(userID))
-=======
 	go mc.sendDonationThankYouMail(resp, "單筆捐款")
->>>>>>> 3e995379
 
 	return http.StatusCreated, gin.H{"status": "success", "data": resp}, nil
 }
