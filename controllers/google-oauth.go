--- conflicted
+++ resolved
@@ -193,17 +193,10 @@
 // GetRemoteUserData fetched user data from Google
 func (g *Google) GetRemoteUserData(r *http.Request, w http.ResponseWriter) (string, error) {
 
-	oauthStateString := utils.Cfg.OauthSettings.GoogleSettings.Statestr
-
 	state := r.FormValue("state")
-<<<<<<< HEAD
-	if state != oauthStateString {
-		return "", models.NewAppError("Google.GetRemoteUserData", "invalid oauth state", fmt.Sprintf("invalid oauth state, expected '%s', actual '%s'\n", oauthStateString, state), http.StatusInternalServerError)
-=======
 	if state != oauthState {
 		log.Warnf("controllers.oauth.google.getRemoteUserData. Invalid oauth state, expected '%s', got '%s'\n", oauthState, state)
 		return "", models.NewAppError("OAuth state", "controllers.oauth.google", "Invalid oauth state", 500)
->>>>>>> db382131
 	}
 
 	code := r.FormValue("code")
