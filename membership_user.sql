--- conflicted
+++ resolved
@@ -187,14 +187,8 @@
   `keys` varchar(200) NOT NULL,
   `expiration_time` timestamp NULL DEFAULT NULL,
   `user_id` int(10) unsigned NULL DEFAULT NULL,
-<<<<<<< HEAD
-  `created_at` timestamp NULL DEFAULT NULL,
-  `updated_at` timestamp NULL DEFAULT NULL,
-  `deleted_at` timestamp NULL DEFAULT NULL,
-=======
   `created_at` timestamp DEFAULT CURRENT_TIMESTAMP,
   `updated_at` timestamp DEFAULT CURRENT_TIMESTAMP ON UPDATE CURRENT_TIMESTAMP,
->>>>>>> b72386a3
   PRIMARY KEY (`id`),
   UNIQUE KEY `uix_web_push_subscriptions_hash_endpoint` (`hash_endpoint`)
 ) ENGINE=InnoDB DEFAULT CHARSET=utf8;
