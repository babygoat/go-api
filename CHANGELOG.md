### 1.0.2
<<<<<<< HEAD
- return leading_image_portrait field in post model.
=======
- Add AmazonSES service to send mails
>>>>>>> f493d2e2

### 1.0.1
- Fix typo. Agolia to Algolia.

### 1.0.0
- initialization<|MERGE_RESOLUTION|>--- conflicted
+++ resolved
@@ -1,9 +1,10 @@
 ### 1.0.2
-<<<<<<< HEAD
-- return leading_image_portrait field in post model.
-=======
-- Add AmazonSES service to send mails
->>>>>>> f493d2e2
+- Return leading_image_portrait field in post model.
+- Add AmazonSES service to send mails.
+- Integrate with circleci.
+- Add Cache-Control in response header and simply cors setting
+- Add CORS in response header for production environment
+- Only allow to query `published` posts and topics in production environment
 
 ### 1.0.1
 - Fix typo. Agolia to Algolia.
