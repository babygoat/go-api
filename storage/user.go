--- conflicted
+++ resolved
@@ -1,10 +1,6 @@
 package storage
 
 import (
-<<<<<<< HEAD
-	"database/sql"
-=======
->>>>>>> db382131
 	"fmt"
 	"time"
 
