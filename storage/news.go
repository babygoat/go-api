--- conflicted
+++ resolved
@@ -3,10 +3,7 @@
 import (
 	"fmt"
 
-<<<<<<< HEAD
-=======
 	// log "github.com/Sirupsen/logrus"
->>>>>>> 3b523ed9
 	"gopkg.in/mgo.v2"
 	"gopkg.in/mgo.v2/bson"
 
